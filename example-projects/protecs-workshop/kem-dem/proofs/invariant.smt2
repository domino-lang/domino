--- conflicted
+++ resolved
@@ -88,7 +88,7 @@
             (=> ((_ is mk-none) right_pk_kem) ((_ is mk-none) right_c)) ; if PKGEN is not called, PKENC can not be called
             (=>
                 (not ((_ is mk-none) right_c))
-                (= (maybe-get right_c) (<<func-proof-concatenate>> (maybe-get right_mod_cca_ek) (maybe-get right_dem_c)))
+                (= (maybe-get right_c) (mk-tuple2 (maybe-get right_mod_cca_ek) (maybe-get right_dem_c)))
             )
             (=>
                 (not ((_ is mk-none) right_key_k))
@@ -107,14 +107,14 @@
         (old-state-right <GameState_ModularPkeCcaGame_<$<!false!><!b!>$>>)
         (return-left <OracleReturn-MonolithicPkeCcaGame-<$<!b!>$>-MON_CCA-<$<!b!>$>-PKDEC>)
         (return-right <OracleReturn-ModularPkeCcaGame-<$<!false!><!b!>$>-MOD_CCA-<$$>-PKDEC>)
-        (ek_ctxt  el21 (Bits(400),Bits(*))) ;Chris: types need to be fixed here. I did not know how to write the tuple type.
+        (ek_ctxt (Tuple2 Bits_400 Bits_*))
     )
     Bool
     (let
         (
             (sk (maybe-get (<pkg-state-MON_CCA-<$<!b!>$>-sk> (<game-MonolithicPkeCcaGame-<$<!b!>$>-pkgstate-pkg_MON_CCA> old-state-left))))
-            (ek    ek_ctxt)
-            (ctxt  ek_ctxt)
+            (ek    (el2-1 ek_ctxt))
+            (ctxt  (el2-2 ek_ctxt))
             (output (return-value (<oracle-return-MonolithicPkeCcaGame-<$<!b!>$>-MON_CCA-<$<!b!>$>-PKDEC-return-value-or-abort> return-left)))
         )
         (= 
@@ -130,46 +130,35 @@
         (old-state-right <GameState_ModularPkeCcaGame_<$<!false!><!b!>$>>)
         (return-left <OracleReturn-MonolithicPkeCcaGame-<$<!b!>$>-MON_CCA-<$<!b!>$>-PKDEC>)
         (return-right <OracleReturn-ModularPkeCcaGame-<$<!false!><!b!>$>-MOD_CCA-<$$>-PKDEC>)
-        (ek_ctxt el21 (Bits(400),Bits(*))) ;Chris: types need to be fixed here. I did not know how to write the tuple type.
+        (ek_ctxt (Tuple2 Bits_400 Bits_*))
     )
     Bool
     (let
         (
-<<<<<<< HEAD
-            (sk (maybe-get (<pkg-state-MON_CCA-<$<!b!>$>-sk> (<game-MonolithicPkeCcaGame-<$<!b!>$>-pkgstate-pkg_MON_CCA> old-state-left))))
-            (ek (maybe-get (<pkg-state-KEM-<$<!kem_idealization!>$>-ek> (<game-ModularPkeCcaGame-<$<!false!><!b!>$>-pkgstate-pkg_KEM> old-state-right))))
-            (encapsk ek_ctxt)
-            (ctxt    ek_ctxt)
-            (k (maybe-get (<pkg-state-Key-<$$>-k> (<game-ModularPkeCcaGame-<$<!false!><!b!>$>-pkgstate-pkg_Key> old-state-right))))
-=======
             (sk (maybe-get (<pkg-state-KEM-<$$>-sk> (<game-ModularPkeCcaGame-<$<!false!><!b!>$>-pkgstate-pkg_KEM> old-state-right))))
             (ek (maybe-get (<pkg-state-KEM-<$$>-ek> (<game-ModularPkeCcaGame-<$<!false!><!b!>$>-pkgstate-pkg_KEM> old-state-right))))
-            (enacpsk (el2-1 (<<func-proof-deconcatenate>> ek_ctxt)))
-            (ctxt (el2-2 (<<func-proof-deconcatenate>> ek_ctxt)))
+            (encapsk (el2-1 ek_ctxt))
+            (ctxt (el2-2 ek_ctxt))
             (k (maybe-get (<pkg-state-Key-<$<!key_idealization!>$>-k> (<game-ModularPkeCcaGame-<$<!false!><!b!>$>-pkgstate-pkg_Key> old-state-right))))
->>>>>>> 8160e20b
             (output (return-value (<oracle-return-ModularPkeCcaGame-<$<!false!><!b!>$>-MOD_CCA-<$$>-PKDEC-return-value-or-abort> return-right)))
         )
         (and
             (=>
-                (not (= ek enacpsk))
+                (not (= ek encapsk))
                 (=
                     output
+                    (<<func-proof-dem_dec>> (<<func-proof-kem_decaps>> sk encapsk) ctxt)
                     (<<func-proof-dem_dec>> (<<func-proof-kem_decaps>> sk encapsk) ctxt)
                 )
             )
             (=>
                 (and 
-<<<<<<< HEAD
                     (= ek encapsk)
-                    (= k (<<func-proof-kem_decaps>> sk ek))
-=======
-                    (= ek enacpsk)
                     ;(= k (<<func-proof-kem_decaps>> sk ek))
->>>>>>> 8160e20b
                 )
                 (=
                     output
+                    (<<func-proof-dem_dec>> (<<func-proof-kem_decaps>> sk encapsk) ctxt)
                     (<<func-proof-dem_dec>> (<<func-proof-kem_decaps>> sk encapsk) ctxt)
                 )
             )
@@ -183,7 +172,7 @@
         (old-state-right <GameState_ModularPkeCcaGame_<$<!false!><!b!>$>>)
         (return-left <OracleReturn-MonolithicPkeCcaGame-<$<!b!>$>-MON_CCA-<$<!b!>$>-PKDEC>)
         (return-right <OracleReturn-ModularPkeCcaGame-<$<!false!><!b!>$>-MOD_CCA-<$$>-PKDEC>)
-        (ek_ctxt Bits_*)
+        (ek_ctxt (Tuple2 Bits_400 Bits_*))
     )
     Bool
     (let
@@ -202,55 +191,4 @@
             )
         )
     )
-)
-
-(define-fun <relation-lemma-deconcatenate-concatenate-monolithic_pke_cca_game-modular_pke_cca_game_with_real_kem-PKDEC>
-    (
-        (old-state-left <GameState_MonolithicPkeCcaGame_<$<!b!>$>>)
-        (old-state-right <GameState_ModularPkeCcaGame_<$<!false!><!b!>$>>)
-        (return-left <OracleReturn-MonolithicPkeCcaGame-<$<!b!>$>-MON_CCA-<$<!b!>$>-PKDEC>)
-        (return-right <OracleReturn-ModularPkeCcaGame-<$<!false!><!b!>$>-MOD_CCA-<$$>-PKDEC>)
-        (ek_ctxt Bits_*)
-    )
-    Bool
-    (let
-        (
-            (right_mod_cca_ek (maybe-get (<pkg-state-MOD_CCA-<$$>-ek> (<game-ModularPkeCcaGame-<$<!false!><!b!>$>-pkgstate-pkg_MOD_CCA> old-state-right))))
-            (right_dem_c (maybe-get (<pkg-state-DEM-<$<!dem_idealization!>$>-c> (<game-ModularPkeCcaGame-<$<!false!><!b!>$>-pkgstate-pkg_DEM> old-state-right))))
-        )
-        (and 
-            (= right_mod_cca_ek (el2-1 (<<func-proof-deconcatenate>> (<<func-proof-concatenate>> right_mod_cca_ek right_dem_c))))
-            (= right_dem_c (el2-2 (<<func-proof-deconcatenate>> (<<func-proof-concatenate>> right_mod_cca_ek right_dem_c))))
-        )
-    )
-)
-
-(define-fun <relation-lemma-deconcatenate-inequality-monolithic_pke_cca_game-modular_pke_cca_game_with_real_kem-PKDEC>
-    (
-        (old-state-left <GameState_MonolithicPkeCcaGame_<$<!b!>$>>)
-        (old-state-right <GameState_ModularPkeCcaGame_<$<!false!><!b!>$>>)
-        (return-left <OracleReturn-MonolithicPkeCcaGame-<$<!b!>$>-MON_CCA-<$<!b!>$>-PKDEC>)
-        (return-right <OracleReturn-ModularPkeCcaGame-<$<!false!><!b!>$>-MOD_CCA-<$$>-PKDEC>)
-        (ek_ctxt Bits_*)
-    )
-    Bool
-    (let
-        (
-            (right_c (<pkg-state-MOD_CCA-<$$>-c> (<game-ModularPkeCcaGame-<$<!false!><!b!>$>-pkgstate-pkg_MOD_CCA> old-state-right)))
-        )
-        (=>
-            (not (= (maybe-get right_c) ek_ctxt))
-            (let
-                (
-                    (t1 (<<func-proof-deconcatenate>> ek_ctxt))
-                    (t2 (<<func-proof-deconcatenate>> (maybe-get right_c)))
-                )
-                (=>
-                    (= (el2-1 t1) (el2-1 t2))
-                    (not (= (el2-2 t1) (el2-2 t2)))
-                )
-            )
-
-        )
-    )
 )