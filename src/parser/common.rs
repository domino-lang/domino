use crate::package::{Composition, Package};
use crate::parser::composition::ParseGameError;
use crate::{debug_assert_matches, expressions::Expression, types::Type};

use super::composition::ParseGameContext;
use super::error::{
    DuplicateGameParameterDefinitionError, DuplicatePackageParameterDefinitionError,
    MissingGameParameterDefinitionError, MissingPackageParameterDefinitionError,
    NoSuchGameParameterError, NoSuchPackageParameterError, NoSuchTypeError,
};
use super::proof::{ParseProofContext, ParseProofError};
use super::{ParseContext, Rule};

use itertools::Itertools;
use miette::SourceSpan;
use pest::iterators::Pair;

use std::collections::{HashMap, HashSet};

pub(crate) fn handle_type(ctx: &ParseContext, tipe: Pair<Rule>) -> Result<Type, NoSuchTypeError> {
    let out = match tipe.as_rule() {
        Rule::type_empty => Type::Empty,
        Rule::type_bool => Type::Boolean,
        Rule::type_integer => Type::Integer,
        Rule::type_string => Type::String,
        Rule::type_maybe => Type::Maybe(Box::new(handle_type(
            ctx,
            tipe.into_inner().next().unwrap(),
        )?)),
        Rule::type_bits => Type::Bits(tipe.into_inner().next().unwrap().as_str().to_string()),
        Rule::type_tuple => Type::Tuple(
            tipe.into_inner()
                .map(|t| handle_type(ctx, t))
                .collect::<Result<_, _>>()?,
        ),
        Rule::type_table => {
            let mut inner = tipe.into_inner();
            let indextype = handle_type(ctx, inner.next().unwrap())?;
            let valuetype = handle_type(ctx, inner.next().unwrap())?;
            Type::Table(Box::new(indextype), Box::new(valuetype))
        }
        Rule::type_fn => {
            let mut inner = tipe.into_inner();
            let argtipes = inner
                .next()
                .unwrap()
                .into_inner()
                .map(|spec| handle_type(ctx, spec.into_inner().next().unwrap()))
                .collect::<Result<_, _>>()?;
            let tipe = handle_type(ctx, inner.next().unwrap())?;
            Type::Fn(argtipes, Box::new(tipe))
        }
        Rule::type_userdefined => {
            let type_name = tipe.as_str();
            if ctx
                .types
                .iter()
                .any(|declared_type| declared_type == type_name)
            {
                Type::UserDefined(tipe.as_str().to_string())
            } else {
                let span = tipe.as_span();
                return Err(NoSuchTypeError {
                    source_code: ctx.named_source(),
                    at: (span.start()..span.end()).into(),
                    type_name: type_name.to_string(),
                });
            }
        }
        _ => {
            unreachable!("{:#?}", tipe)
        }
    };

    Ok(out)
}

pub(crate) fn handle_game_params_def_list(
    ctx: &ParseGameContext,
    pkg: &Package,
    pkg_inst_name: &str,
    ast: Pair<Rule>,
) -> std::result::Result<Vec<(String, Expression)>, super::composition::ParseGameError> {
    debug_assert_matches!(ast.as_rule(), Rule::params_def_list);
    let params = &pkg.params;
    let mut defined_params = HashMap::<String, SourceSpan>::new();
    let block_span = ast.as_span();

    // We need to process ints first, so we can rewrite the Bits(<some int>) that contain the name
    // of the const parameter on one side, and the name of the value that is assigned on the other.
    // We first split the two...
    let (ints, others): (Vec<_>, _) = ast
        .into_inner()
        // loop over the parameter definitions
        .map(|inner| {
            let pair_span = inner.as_span();
            let mut inner = inner.into_inner();
            let name_ast = inner.next().unwrap();
            let value_ast = inner.next().unwrap();

            let name_span = name_ast.as_span();
            let name = name_ast.as_str();

            // look up the parameter clone from the package
            let maybe_param_info = params.iter().find(|(name_, _, _)| name == name_);

            // if it desn't exist, return an error
            let (_, expected_type, _) = maybe_param_info.ok_or(NoSuchPackageParameterError {
                source_code: ctx.named_source(),
                at: (name_span.start()..name_span.end()).into(),
                param_name: name.to_string(),
                pkg_name: pkg.name.clone(),
            })?;

            Ok((pair_span, name_ast, value_ast, expected_type.clone()))
        })
        .partition(|res| matches!(res, Ok((_, _, _, Type::Integer))));

    let mut bits_rewrite_rules = vec![];

    // ... then we parse the ints and add populate a list of rewrite rules
    //     for all the Bits types ...
    let ints: Vec<_> = ints
        .into_iter()
        .map(|res| {
            res.and_then(|(pair_span, name_ast, value_ast, expected_type)| {
                // parse the assigned value, and set the expected type to what the clone
                // prescribes.
                let value = super::package::handle_expression(
                    &ctx.parse_ctx(),
                    value_ast.clone(),
                    Some(&expected_type),
                )?;

                let assigned_const_text = match value {
                    Expression::Identifier(ident) => ident.ident(),
                    Expression::IntegerLiteral(num) => {
                        format!("{num}")
                    }
                    other => {
                        return Err(todo!());
                    }
                };

                let name: &str = name_ast.as_str();

                bits_rewrite_rules.push((
                    Type::Bits(name.to_string()),
                    Type::Bits(assigned_const_text),
                ));

                Ok((pair_span, name_ast, value_ast, expected_type))
            })
        })
        .collect();

    // ... then we map the other values to rewrite the types according to the rules defined
    //     above ...
    let others_iter = others.into_iter().map(|res| {
        res.map(|(pair_span, name_ast, value_ast, ty)| {
            (
                pair_span,
                name_ast,
                value_ast,
                ty.rewrite(&bits_rewrite_rules),
            )
        })
    });

    // and then we chain the two again and do the rest of the processing
<<<<<<< HEAD
    let result = ints
=======
    ints
>>>>>>> 5d5f72d7
        .into_iter()
        .chain(others_iter)
        .map(|res: Result<(pest::Span, Pair<Rule>, Pair<Rule>, Type), ParseGameError>| -> Result<(String, Expression), ParseGameError> {
        let (pair_span, name_ast, value_ast, expected_type) = res?;
        let name: &str = name_ast.as_str();
        let name_span: pest::Span = name_ast.as_span();

        // check that the defined parameter hasn't been defined before
        // (insert returns Some(x) if x has been written before)
        if let Some(prev_span) = defined_params.insert(
            name.to_string(),
            (pair_span.start()..pair_span.end()).into(),
        ) {
            Err(DuplicatePackageParameterDefinitionError {
                source_code: ctx.named_source(),
                at: (name_span.start()..name_span.end()).into(),
                other: prev_span,
                param_name: name.to_string(),
                pkg_inst_name: pkg_inst_name.to_string(),
            })?;
        }

        // parse the assigned value, and set the expected type to what the clone
        // prescribes.
        let value =
            super::package::handle_expression(&ctx.parse_ctx(), value_ast, Some(&expected_type))?;

        Ok((name.to_string(), value))
    })
        .collect::<std::result::Result<Vec<_>, super::composition::ParseGameError>>()
        .and_then(|list| {
            let definied_names: HashSet<String> = defined_params.keys().cloned().collect();
            let declared_names: HashSet<String> =
                params.iter().map(|(name, _, _)| name).cloned().collect();

            let missing_params_vec: Vec<_> = declared_names
                .difference(&definied_names)
                .cloned()
                .collect();
            let missing_params = missing_params_vec.iter().join(", ");

            if !missing_params_vec.is_empty() {
                Err(MissingPackageParameterDefinitionError {
                    source_code: ctx.named_source(),
                    at: (block_span.start()..block_span.end()).into(),
                    pkg_name: pkg.name.clone(),
                    pkg_inst_name: pkg_inst_name.to_string(),
                    missing_params_vec,
                    missing_params,
                }
                .into())
            } else {
                Ok(list)
            }
        })
}

pub(crate) fn handle_proof_params_def_list(
    ctx: &ParseProofContext,
    game: &Composition,
    game_inst_name: &str,
    ast: Pair<Rule>,
) -> Result<Vec<(String, Expression)>, ParseProofError> {
    let params = &game.consts;
    let mut defined_params = HashMap::<String, SourceSpan>::new();
    let block_span = ast.as_span();

    // We need to process ints first, so we can rewrite the Bits(<some int>) that contain the name
    // of the const parameter on one side, and the name of the value that is assigned on the other.
    // We first split the two...
    let (ints, others): (Vec<_>, _) = ast
        .into_inner()
        .map(|inner| {
            let pair_span = inner.as_span();
            let mut inner = inner.into_inner();
            let name_ast = inner.next().unwrap();
            let value_ast = inner.next().unwrap();

            let name_span = name_ast.as_span();
            let name = name_ast.as_str();

            // look up the parameter clone from the game
            let maybe_param_info = params.iter().find(|(name_, _)| name == name_);

            // if it desn't exist, return an error
            let (_, expected_type) = maybe_param_info.ok_or(NoSuchGameParameterError {
                source_code: ctx.named_source(),
                at: (name_span.start()..name_span.end()).into(),
                param_name: name.to_string(),
                game_name: game.name.clone(),
            })?;

            Ok((pair_span, name_ast, value_ast, expected_type.clone()))
        })
        .partition(|result| matches!(result, Ok((_, _, _, Type::Integer))));

    let mut bits_rewrite_rules = vec![];

    // ... then we parse the ints and add populate a list of rewrite rules
    //     for all the Bits types ...
    let ints: Vec<_> = ints
        .into_iter()
        .map(|res| {
            res.and_then(|(pair_span, name_ast, value_ast, expected_type)| {
                // parse the assigned value, and set the expected type to what the clone
                // prescribes.
                let value = super::package::handle_expression(
                    &ctx.parse_ctx(),
                    value_ast.clone(),
                    Some(&expected_type),
                )?;

                let assigned_const_text = match value {
                    Expression::Identifier(ident) => ident.ident(),
                    Expression::IntegerLiteral(num) => {
                        format!("{num}")
                    }
                    other => {
                        return Err(todo!());
                    }
                };

                let name: &str = name_ast.as_str();

                bits_rewrite_rules.push((
                    Type::Bits(name.to_string()),
                    Type::Bits(assigned_const_text),
                ));

                Ok((pair_span, name_ast, value_ast, expected_type))
            })
        })
        .collect();

    // ... then we map the other values to rewrite the types according to the rules defined
    //     above ...
    let others_iter = others.into_iter().map(|res| {
        res.map(|(pair_span, name_ast, value_ast, ty)| {
            (
                pair_span,
                name_ast,
                value_ast,
                ty.rewrite(&bits_rewrite_rules),
            )
        })
    });

    // and then we chain the two again and do the rest of the processing
    ints
        .into_iter()
        .chain(others_iter)
        .map(|res: Result<(pest::Span, Pair<Rule>, Pair<Rule>, Type), ParseProofError>| -> Result<(String, Expression), ParseProofError> {
        let (pair_span, name_ast, value_ast, expected_type) = res?;
        let name: &str = name_ast.as_str();
        let name_span: pest::Span = name_ast.as_span();

            // check that the defined parameter hasn't been defined before
            // (insert returns Some(x) if x has been written before)
            if let Some(prev_span) = defined_params.insert(
                name.to_string(),
                (pair_span.start()..pair_span.end()).into(),
            ) {
                return Err(DuplicateGameParameterDefinitionError {
                    source_code: ctx.named_source(),
                    at: (name_span.start()..name_span.end()).into(),
                    other: prev_span,
                    param_name: name.to_string(),
                    game_inst_name: game_inst_name.to_string(),
                }
                .into());
            }


            let value = super::package::handle_expression(
                &ctx.parse_ctx(),
                value_ast,
                Some(&expected_type),
            )?;

            Ok((name.to_owned(), value.clone()))
        })
        .collect::<std::result::Result<Vec<_>, ParseProofError>>()
        .and_then(|list| {
            let definied_names: HashSet<String> = defined_params.keys().cloned().collect();
            let declared_names: HashSet<String> =
                params.iter().map(|(name, _)| name).cloned().collect();

            let missing_params_vec: Vec<_> = declared_names
                .difference(&definied_names)
                .cloned()
                .collect();
            let missing_params = missing_params_vec.iter().join(", ");

            if !missing_params_vec.is_empty() {
                Err(MissingGameParameterDefinitionError {
                    source_code: ctx.named_source(),
                    at: (block_span.start()..block_span.end()).into(),
                    game_name: game.name.clone(),
                    game_inst_name: game_inst_name.to_string(),
                    missing_params_vec,
                    missing_params,
                }
                .into())
            } else {
                Ok(list)
            }
        })
}

/*
pub fn handle_types_def_list(
    ast: Pair<Rule>,
    inst_name: &str,
    file_name: &str,
) -> std::result::Result<Vec<(String, Type)>, ParseGameError> {
    ast.into_inner()
        .map(|def_spec| handle_types_def_spec(def_spec, inst_name, file_name))
        .collect()
}

pub fn handle_types_def_spec(
    ast: Pair<Rule>,
    inst_name: &str,
    _file_name: &str,
) -> Result<(String, Type)> {
    let span = ast.as_span();
    let mut iter = ast.into_inner();

    let fst = iter.next().unwrap();

    let snd = iter.next().unwrap();

    let snd_span = snd.as_span();
    let snd_type = handle_type(snd);

        let place = crate::transforms::resolvetypes::Place::Types {
            inst_name: inst_name.to_string(),
            type_name: format!("{:?}", fst.as_str()),
        };

        let tf = crate::transforms::resolvetypes::ResolveTypesTypeTransform::new(place);

        if let Err(err) = tf.transform_type(&snd_type, &(span.start()..span.end()).into()) {
            return Err(error::Error::from(err).with_span(snd_span));
        }

    Ok((fst.as_str().to_string(), snd_type))
}
    */

pub fn handle_const_decl(
    ctx: &ParseContext,
    ast: Pair<Rule>,
) -> Result<(String, Type), NoSuchTypeError> {
    let mut inner = ast.into_inner();
    let name = inner.next().unwrap().as_str().to_owned();
    handle_type(ctx, inner.next().unwrap()).map(|t| (name, t))
}<|MERGE_RESOLUTION|>--- conflicted
+++ resolved
@@ -168,11 +168,7 @@
     });
 
     // and then we chain the two again and do the rest of the processing
-<<<<<<< HEAD
-    let result = ints
-=======
     ints
->>>>>>> 5d5f72d7
         .into_iter()
         .chain(others_iter)
         .map(|res: Result<(pest::Span, Pair<Rule>, Pair<Rule>, Type), ParseGameError>| -> Result<(String, Expression), ParseGameError> {
