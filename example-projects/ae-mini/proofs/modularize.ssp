--- conflicted
+++ resolved
@@ -35,15 +35,8 @@
     }
 
     gamehops {
-<<<<<<< HEAD
-    equivalence modprfreal monprfreal 
-        {
-            Eval:
-=======
       equivalence modprfreal monprfreal {
-            EVAL: 
->>>>>>> 0ae7889e
-            {
+            Eval: {
                 invariant: [
                     ./proofs/invariant-PRF.smt2
                 ]
@@ -54,8 +47,7 @@
                     same-output:    [no-abort]
                 }
             }
-            Get:
-            {
+            Get: {
                 invariant: [
                     ./proofs/invariant-PRF.smt2
                 ]
@@ -67,6 +59,5 @@
                 }
             }
         }
-
     }
 }