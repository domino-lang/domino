/*

What is the functionality of the tool:
- game hops
  - count epsilons
- assumption
- game description (= composition)
- package
- proof types:
  - code equality
  - assumption application
  - hybrid argument (n-wise parallel composition)
- compute and verify proofs
- generate latex + proof viewer

What do we need for this:
- internal representation of multi-step/multi-game-hop proofs
  - type-checking + rewriting rather than smt
    - rewriting based on assumption or code equivalence
    - user says what rewrite rule to use
- would be nice to pin down directory structure a bit
  - this sort of reflects the data structure for the entire proof, though

----

UI consists of two elements:
- CLI
- Directory Structure

----

$ ssp prove [-u] [real [ideal]]	# prove that games real and ideal are indistinguishable and show epsilons
                                 # also generates proofviewer html
                                # what happens with bugs in the proof?
                                #   each gamehop is a lemma/claim, and when we can't prove it, it can be flagged
                                # when -u is given, automatically re-prove and re-generate proof viewer, when a file is updated. also host a web-server to host proof viewer and give info on syntax errors (-u is for update. maybe w for watch?)
$ ssp check-syntax [pkg]	    # syntax check individual packages
$ ssp gen-latex                 # check syntax and generate latex cryptocode for packages
$ ssp explain [path]

----

project/
    ssp.toml  -- this is at least needed to indicate that this is the project root
    _build/ 	-- only generated, only read by the user
        code_eq/
            mapping_ideal
        proof_viewer/
            index.html
            ...
        latex/
            packages/
                ...
            graphs/
                ...
    packages/
        key.pkg.ssp
        prf.pkg.ssp
    assumptions/
        prf/
            real.comp.ssp
            ideal.comp.ssp
            // hard-code these names? allow overrides?
            //     maybe for now allow all names
            // type checker needs to validate that interfaces match up
            // - oracles
            // - parameters
            // - how to deal with security parameter?
            // - more?
    games/
        real.comp.ssp
        g1.comp.ssp
        g2.comp.ssp
        ...
        mapping.comp.ssp
        ideal.comp.ssp
    game_hops.toml
        // rough description:
        // real->g1: assumption
        // g1->g2: assumption
        // ...
        // mapping->ideal: code equivalence with code_eq/mapping-ideal_invariant.smt
    code_eq/
        mapping-ideal_invariant.smt

----

game_hops.toml:

This would be the contents is JSONy notation. We'll see how that looks like in toml.
[
    {
        Reduction: {
            left: PackageName
            right: PackageName
            assumption: AssumptionName
            optional:
                name: String
        }
    },
    {
        Equivalence: {
            left: PackageName
            right: PackageName
            invariant: InvariantPath
            optional:
                name: String
        }
    },
    ..
]

*/
<<<<<<< HEAD
use clap::Parser;
=======
use clap::{Parser, Subcommand};
use env_logger::Logger;
>>>>>>> d5e0b4b8
use sspverif::project;
use sspverif::util::prover_process::ProverBackend;

mod cli;
use crate::cli::*;

fn proofsteps() -> Result<(), project::error::Error> {
    let project_root = project::find_project_root()?;
    let files = project::Files::load(&project_root)?;
    let project = project::Project::load(&files)?;

    project.proofsteps()
}

fn prove(p: &Prove) -> Result<(), project::error::Error> {
    let project_root = project::find_project_root()?;
    let files = project::Files::load(&project_root)?;
    let project = project::Project::load(&files)?;

    assert!(p.proofstep == None || p.proof != None);

    project.prove(p.prover, p.transcript, &p.proof, p.proofstep, &p.oracle)
}

fn explain(_game_name: &str, _dst: &Option<String>) -> Result<(), project::error::Error> {
    todo!("not implemented");
    /*
        let data = project::Project::load()?.explain_game(game_name)?;

        match dst {
            Some(dst) => std::fs::write(dst, data)?,
            None => println!("{data}"),
        }
    */
    // Ok(())
}

fn latex(l: &Latex) -> Result<(), project::error::Error> {
    let project_root = project::find_project_root()?;
    let files = project::Files::load(&project_root)?;
    let project = project::Project::load(&files)?;

    project.latex(l.prover)
}

fn format(f: &Format) -> Result<(), project::error::Error> {
    if let Some(input) = &f.input {
        sspverif::format::format_file(input)?;
    } else {
        let root = crate::project::find_project_root();
        sspverif::format::format_file(&root?)?;
    }
    Ok(())
}

fn wire_check(game_name: &str, dst_idx: usize) -> Result<(), project::error::Error> {
    let project_root = project::find_project_root()?;
    let files = project::Files::load(&project_root)?;
    let project = project::Project::load(&files)?;

    project.print_wire_check_smt(game_name, dst_idx);
    Ok(())
}

fn main() -> miette::Result<()> {
    env_logger::init();
    let cli = Cli::parse();

    let result = match &cli.command {
        Commands::Prove(p) => prove(p),
        Commands::Proofsteps => proofsteps(),
        Commands::Latex(l) => latex(l),
        Commands::Explain(Explain { game_name, output }) => explain(game_name, output),
        Commands::WireCheck(args) => wire_check(&args.game_name, args.dst_idx),
        Commands::Format(f) => format(f),
    };

    result.map_err(miette::Report::new)
}<|MERGE_RESOLUTION|>--- conflicted
+++ resolved
@@ -111,12 +111,9 @@
 ]
 
 */
-<<<<<<< HEAD
-use clap::Parser;
-=======
+
 use clap::{Parser, Subcommand};
 use env_logger::Logger;
->>>>>>> d5e0b4b8
 use sspverif::project;
 use sspverif::util::prover_process::ProverBackend;
 
