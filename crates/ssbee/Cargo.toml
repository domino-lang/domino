--- conflicted
+++ resolved
@@ -7,13 +7,9 @@
 sspverif = { workspace = true }
 clap = { version = "4.0", features = ["derive"] }
 miette = { version = "7.2.0", features = ["fancy"] }
-<<<<<<< HEAD
-
 
 [build-dependencies]
 sspverif = { workspace = true }
 clap = { version = "4.0", features = ["derive"] }
 clap_complete = "*"
-=======
-env_logger = "0.11"
->>>>>>> d5e0b4b8
+env_logger = "0.11"