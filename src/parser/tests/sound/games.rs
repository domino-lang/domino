--- conflicted
+++ resolved
@@ -175,8 +175,4 @@
 
     let report = miette::Report::new(err);
     println!("{report:?}");
-<<<<<<< HEAD
-    todo!("figure out what error this should be");
-=======
->>>>>>> 3acd2511
 }